--- conflicted
+++ resolved
@@ -195,17 +195,9 @@
                 logger.info(result)
                 results.append(result)
 
-<<<<<<< HEAD
-=======
                 # Record actual ticks executed for stats
                 self.container_tick_times.append(c.ticks_elapsed())
 
-                # Track successful completions
-                if c.error is None:
-                    self.num_completed += 1
-                    # Mark operators as succeeded in the shared dependency tracker
-                    self.tracker.mark_operators_success(c.operators)
->>>>>>> d3dc54ea
         for c in to_remove:
             self.active_containers.remove(c)
 
