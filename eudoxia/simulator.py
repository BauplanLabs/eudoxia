--- conflicted
+++ resolved
@@ -167,10 +167,6 @@
     # Apply the custom formatter to all handlers
     for handler in root_logger.handlers:
         handler.setFormatter(ElapsedTimeFormatter())
-    
-    # Simple function to update elapsed time on root logger only
-    def set_elapsed_time(elapsed_secs):
-        root_logger._elapsed_secs = elapsed_secs
 
     tick_number = 0
     max_ticks = int(params["duration"] * params["ticks_per_second"])
@@ -198,14 +194,7 @@
 
     # IMPORTANT!  This is the main simulation loop.
     for tick_number in range(max_ticks):
-<<<<<<< HEAD
-        # Update elapsed time for all loggers
-        elapsed_secs = tick_number / ticks_per_second
-        set_elapsed_time(elapsed_secs)
-=======
-        # Update elapsed time for logging
         root_logger._elapsed_secs = tick_number / ticks_per_second
->>>>>>> ae48aa30
         
         new_pipelines: List[Pipeline] = workload.run_one_tick()
         for p in new_pipelines:
